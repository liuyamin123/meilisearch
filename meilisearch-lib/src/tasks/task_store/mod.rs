mod store;

use std::cmp::Ordering;
use std::collections::{BinaryHeap, HashSet};
use std::sync::Arc;

use chrono::Utc;
use log::debug;
use tokio::sync::RwLock;

use crate::index_resolver::IndexUid;
use crate::tasks::task::TaskEvent;

use super::error::TaskError;
use super::task::{Job, Task, TaskContent, TaskId};
use super::Result;

#[cfg(test)]
pub use store::test::MockStore as Store;
#[cfg(not(test))]
pub use store::Store;

/// Defines constraints to be applied when querying for Tasks from the store.
#[derive(Default, Debug)]
pub struct TaskFilter {
    indexes: Option<HashSet<String>>,
}

impl TaskFilter {
    fn pass(&self, task: &Task) -> bool {
        self.indexes
            .as_ref()
            .map(|indexes| indexes.contains(&*task.index_uid))
            .unwrap_or(true)
    }

    /// Adds an index to the filter, so the filter must match this index.
    pub fn filter_index(&mut self, index: String) {
        self.indexes
            .get_or_insert_with(Default::default)
            .insert(index);
    }
}

/// You can't clone a job because of its volatile nature.
/// If you need to take the `Job` with you though. You can call the method
/// `Pending::take`. It'll return the `Pending` as-is but `Empty` the original.
#[derive(Debug, PartialEq)]
pub enum Pending<T> {
    /// A task stored on disk that must be processed.
    Task(T),
    /// Job always have a higher priority over normal tasks and are not stored on disk.
    /// It can be refered as `Volatile job`.
    Job(Job),
}

impl Pending<TaskId> {
    /// Makes a copy of the task or take the content of the volatile job.
    pub(crate) fn take(&mut self) -> Self {
        match self {
            Self::Task(id) => Self::Task(*id),
            Self::Job(ghost) => Self::Job(std::mem::take(ghost)),
        }
    }
}

impl Eq for Pending<TaskId> {}

impl PartialOrd for Pending<TaskId> {
    fn partial_cmp(&self, other: &Self) -> Option<Ordering> {
        match (self, other) {
            // in case of two tasks we want to return the lowest taskId first.
            (Pending::Task(lhs), Pending::Task(rhs)) => Some(lhs.cmp(rhs).reverse()),
            // A job is always better than a task.
            (Pending::Task(_), Pending::Job(_)) => Some(Ordering::Less),
            (Pending::Job(_), Pending::Task(_)) => Some(Ordering::Greater),
            // When there is two jobs we consider them equals.
            (Pending::Job(_), Pending::Job(_)) => Some(Ordering::Equal),
        }
    }
}

impl Ord for Pending<TaskId> {
    fn cmp(&self, other: &Self) -> Ordering {
        self.partial_cmp(other).unwrap()
    }
}

pub struct TaskStore {
    store: Arc<Store>,
    pending_queue: Arc<RwLock<BinaryHeap<Pending<TaskId>>>>,
}

impl Clone for TaskStore {
    fn clone(&self) -> Self {
        Self {
            store: self.store.clone(),
            pending_queue: self.pending_queue.clone(),
        }
    }
}

impl TaskStore {
    pub fn new(env: heed::Env) -> Result<Self> {
        let mut store = Store::new(env)?;
        let unfinished_tasks = store.reset_and_return_unfinished_tasks()?;
        let store = Arc::new(store);

        Ok(Self {
            store,
            pending_queue: Arc::new(RwLock::new(unfinished_tasks)),
        })
    }

    pub async fn register(&self, index_uid: IndexUid, content: TaskContent) -> Result<Task> {
        debug!("registering update: {:?}", content);
        let store = self.store.clone();
        let task = tokio::task::spawn_blocking(move || -> Result<Task> {
            let mut txn = store.wtxn()?;
            let next_task_id = store.next_task_id(&mut txn)?;
            let created_at = TaskEvent::Created(Utc::now());
            let task = Task {
                id: next_task_id,
                index_uid,
                content,
                events: vec![created_at],
            };

            store.put(&mut txn, &task)?;
            txn.commit()?;

            Ok(task)
        })
        .await??;

        self.pending_queue
            .write()
            .await
            .push(Pending::Task(task.id));

        Ok(task)
    }

    /// Register an update that applies on multiple indexes.
    /// Currently the update is considered as a priority.
    pub async fn register_job(&self, content: Job) {
        debug!("registering a ghost task: {:?}", content);
        self.pending_queue.write().await.push(Pending::Job(content));
    }

    /// Returns the next task to process.
    pub async fn peek_pending_task(&self) -> Option<Pending<TaskId>> {
        self.pending_queue
            .write()
            .await
            .peek_mut()
            // we don't want to keep the mutex thus we clone the data.
            .map(|mut pending_task| pending_task.take())
    }

    /// Returns the next task to process if there is one.
    pub async fn get_processing_task(&self) -> Result<Option<Task>> {
        match self.peek_pending_task().await {
            Some(Pending::Task(tid)) => {
                let task = self.get_task(tid, None).await?;
                Ok(matches!(task.events.last(), Some(TaskEvent::Processing(_))).then(|| task))
            }
            _ => Ok(None),
        }
    }

    pub async fn get_task(&self, id: TaskId, filter: Option<TaskFilter>) -> Result<Task> {
        let store = self.store.clone();
        let task = tokio::task::spawn_blocking(move || -> Result<_> {
            let txn = store.rtxn()?;
            let task = store.get(&txn, id)?;
            Ok(task)
        })
        .await??
        .ok_or(TaskError::UnexistingTask(id))?;

        match filter {
            Some(filter) => filter
                .pass(&task)
                .then(|| task)
                .ok_or(TaskError::UnexistingTask(id)),
            None => Ok(task),
        }
    }

    pub async fn update_tasks(&self, tasks: Vec<Pending<Task>>) -> Result<Vec<Pending<Task>>> {
        let store = self.store.clone();

        let tasks = tokio::task::spawn_blocking(move || -> Result<_> {
            let mut txn = store.wtxn()?;

            for task in &tasks {
                match task {
                    Pending::Task(task) => store.put(&mut txn, task)?,
                    Pending::Job(_) => (),
                }
            }

            txn.commit()?;

            Ok(tasks)
        })
        .await??;

        Ok(tasks)
    }

    /// Since we only handle dump of ONE task. Currently this function take
    /// no parameters and pop the current task out of the pending_queue.
    pub async fn pop_pending(&self) {
        let _ = self.pending_queue.write().await.pop();
    }

    pub async fn list_tasks(
        &self,
        offset: Option<TaskId>,
        filter: Option<TaskFilter>,
        limit: Option<usize>,
    ) -> Result<Vec<Task>> {
        let store = self.store.clone();

        tokio::task::spawn_blocking(move || {
            let txn = store.rtxn()?;
            let tasks = store.list_tasks(&txn, offset, filter, limit)?;
            Ok(tasks)
        })
        .await?
    }
}

#[cfg(test)]
pub mod test {
    use crate::tasks::task_store::store::test::tmp_env;

    use super::*;

    use nelson::Mocker;
<<<<<<< HEAD
    use quickcheck::{Arbitrary, Gen};
=======
    use proptest::{
        strategy::Strategy,
        test_runner::{Config, TestRunner},
    };
    use tempfile::tempdir;
>>>>>>> a4f3ed53

    pub enum MockTaskStore {
        Real(TaskStore),
        Mock(Arc<Mocker>),
    }

    impl Clone for MockTaskStore {
        fn clone(&self) -> Self {
            match self {
                Self::Real(x) => Self::Real(x.clone()),
                Self::Mock(x) => Self::Mock(x.clone()),
            }
        }
    }

    impl MockTaskStore {
        pub fn new(env: heed::Env) -> Result<Self> {
            Ok(Self::Real(TaskStore::new(env)?))
        }

        pub fn mock(mocker: Mocker) -> Self {
            Self::Mock(Arc::new(mocker))
        }

        pub async fn update_tasks(&self, tasks: Vec<Pending<Task>>) -> Result<Vec<Pending<Task>>> {
            match self {
                Self::Real(s) => s.update_tasks(tasks).await,
                Self::Mock(m) => unsafe {
                    m.get::<_, Result<Vec<Pending<Task>>>>("update_tasks")
                        .call(tasks)
                },
            }
        }

        pub async fn pop_pending(&self) {
            match self {
                Self::Real(s) => s.pop_pending().await,
                Self::Mock(m) => unsafe { m.get("pop_pending").call(()) },
            }
        }

        pub async fn get_task(&self, id: TaskId, filter: Option<TaskFilter>) -> Result<Task> {
            match self {
                Self::Real(s) => s.get_task(id, filter).await,
                Self::Mock(m) => unsafe { m.get::<_, Result<Task>>("get_task").call((id, filter)) },
            }
        }

        pub async fn get_processing_task(&self) -> Result<Option<Task>> {
            match self {
                Self::Real(s) => s.get_processing_task().await,
                Self::Mock(m) => unsafe {
                    m.get::<_, Result<Option<Task>>>("get_pending_task")
                        .call(())
                },
            }
        }

        pub async fn peek_pending_task(&self) -> Option<Pending<TaskId>> {
            match self {
                Self::Real(s) => s.peek_pending_task().await,
                Self::Mock(m) => unsafe {
                    m.get::<_, Option<Pending<TaskId>>>("peek_pending_task")
                        .call(())
                },
            }
        }

        pub async fn list_tasks(
            &self,
            from: Option<TaskId>,
            filter: Option<TaskFilter>,
            limit: Option<usize>,
        ) -> Result<Vec<Task>> {
            match self {
                Self::Real(s) => s.list_tasks(from, filter, limit).await,
                Self::Mock(_m) => todo!(),
            }
        }

        pub async fn register(&self, index_uid: IndexUid, content: TaskContent) -> Result<Task> {
            match self {
                Self::Real(s) => s.register(index_uid, content).await,
                Self::Mock(_m) => todo!(),
            }
        }

        pub async fn register_job(&self, content: Job) {
            match self {
                Self::Real(s) => s.register_job(content).await,
                Self::Mock(_m) => todo!(),
            }
        }
    }

    #[test]
    fn test_increment_task_id() {
<<<<<<< HEAD
        let tmp = tmp_env();
        let store = Store::new(tmp.env()).unwrap();
=======
        let mut runner = TestRunner::new(Config::default());

        let temp_dir = tempdir().unwrap();
        let store = Store::new(temp_dir.path(), 4096 * 1000).unwrap();
>>>>>>> a4f3ed53

        let mut txn = store.wtxn().unwrap();
        assert_eq!(store.next_task_id(&mut txn).unwrap(), 0);
        txn.abort().unwrap();

        let gen_task = |id: TaskId| Task {
            id,
            index_uid: IndexUid::new_unchecked("test"),
            content: TaskContent::IndexCreation { primary_key: None },
            events: Vec::new(),
        };

        runner
            .run(&(0..100u64).prop_map(gen_task), |task| {
                let mut txn = store.wtxn().unwrap();
                let previous_id = store.next_task_id(&mut txn).unwrap();

                store.put(&mut txn, &task).unwrap();

                let next_id = store.next_task_id(&mut txn).unwrap();

                // if we put a task whose is is less that the next_id, then the next_id remains
                // unchanged, otherwise it becomes task.id + 1
                if task.id < previous_id {
                    assert_eq!(next_id, previous_id)
                } else {
                    assert_eq!(next_id, task.id + 1);
                }

                txn.commit().unwrap();

                Ok(())
            })
            .unwrap();
    }
}<|MERGE_RESOLUTION|>--- conflicted
+++ resolved
@@ -240,15 +240,10 @@
     use super::*;
 
     use nelson::Mocker;
-<<<<<<< HEAD
-    use quickcheck::{Arbitrary, Gen};
-=======
     use proptest::{
         strategy::Strategy,
         test_runner::{Config, TestRunner},
     };
-    use tempfile::tempdir;
->>>>>>> a4f3ed53
 
     pub enum MockTaskStore {
         Real(TaskStore),
@@ -346,15 +341,8 @@
 
     #[test]
     fn test_increment_task_id() {
-<<<<<<< HEAD
         let tmp = tmp_env();
         let store = Store::new(tmp.env()).unwrap();
-=======
-        let mut runner = TestRunner::new(Config::default());
-
-        let temp_dir = tempdir().unwrap();
-        let store = Store::new(temp_dir.path(), 4096 * 1000).unwrap();
->>>>>>> a4f3ed53
 
         let mut txn = store.wtxn().unwrap();
         assert_eq!(store.next_task_id(&mut txn).unwrap(), 0);
@@ -367,6 +355,7 @@
             events: Vec::new(),
         };
 
+        let mut runner = TestRunner::new(Config::default());
         runner
             .run(&(0..100u64).prop_map(gen_task), |task| {
                 let mut txn = store.wtxn().unwrap();
