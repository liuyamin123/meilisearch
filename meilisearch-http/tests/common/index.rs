--- conflicted
+++ resolved
@@ -116,15 +116,7 @@
 
     pub async fn wait_task(&self, update_id: u64) -> Value {
         // try 10 times to get status, or panic to not wait forever
-<<<<<<< HEAD
         let url = format!("/tasks/{}", update_id);
-=======
-        let url = format!(
-            "/indexes/{}/updates/{}",
-            encode(self.uid.as_ref()).to_string(),
-            update_id
-        );
->>>>>>> c9f37264
         for _ in 0..10 {
             let (response, status_code) = self.service.get(&url).await;
             assert_eq!(status_code, 200, "response: {}", response);
@@ -138,7 +130,6 @@
         panic!("Timeout waiting for update id");
     }
 
-<<<<<<< HEAD
     pub async fn get_task(&self, update_id: u64) -> (Value, StatusCode) {
         let url = format!("/indexes/{}/tasks/{}", self.uid, update_id);
         self.service.get(url).await
@@ -146,19 +137,6 @@
 
     pub async fn list_tasks(&self) -> (Value, StatusCode) {
         let url = format!("/indexes/{}/tasks", self.uid);
-=======
-    pub async fn get_update(&self, update_id: u64) -> (Value, StatusCode) {
-        let url = format!(
-            "/indexes/{}/updates/{}",
-            encode(self.uid.as_ref()).to_string(),
-            update_id
-        );
-        self.service.get(url).await
-    }
-
-    pub async fn list_updates(&self) -> (Value, StatusCode) {
-        let url = format!("/indexes/{}/updates", encode(self.uid.as_ref()).to_string());
->>>>>>> c9f37264
         self.service.get(url).await
     }
 
