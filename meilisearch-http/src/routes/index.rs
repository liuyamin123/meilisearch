<<<<<<< HEAD
use std::sync::Arc;

use actix_web::{web, HttpResponse};
use actix_web_macros::{delete, get, post, put};
use log::error;
use serde::Deserialize;

use crate::data::{Data, IndexCreateRequest, IndexResponse};
use crate::error::{Error, ResponseError};
use crate::helpers::Authentication;
use crate::raft::{Message, Raft};
=======
use actix_web::{delete, get, post, put};
use actix_web::{web, HttpResponse};
use chrono::{DateTime, Utc};
use log::error;
use meilisearch_core::{Database, MainReader, UpdateReader};
use meilisearch_core::update::UpdateStatus;
use rand::seq::SliceRandom;
use serde::{Deserialize, Serialize};

use crate::Data;
use crate::error::{Error, ResponseError};
use crate::helpers::Authentication;
use crate::routes::IndexParam;
>>>>>>> f313de98

pub fn services(cfg: &mut web::ServiceConfig) {
    cfg.service(list_indexes)
        .service(get_index)
        .service(create_index)
        .service(update_index)
        .service(delete_index)
        .service(get_update_status)
        .service(get_all_updates_status);
}

<<<<<<< HEAD
pub fn services_raft(cfg: &mut web::ServiceConfig) {
    cfg.service(list_indexes)
        .service(get_index)
        .service(create_index_raft)
        .service(update_index_raft)
        .service(delete_index_raft)
        .service(get_update_status)
        .service(get_all_updates_status);
}

#[get("/indexes", wrap = "Authentication::Private")]
async fn list_indexes(data: web::Data<Data>) -> Result<HttpResponse, ResponseError> {
    let reader = data.db.load().main_read_txn()?;
=======
fn generate_uid() -> String {
    let mut rng = rand::thread_rng();
    let sample = b"abcdefghijklmnopqrstuvwxyz0123456789";
    sample
        .choose_multiple(&mut rng, 8)
        .map(|c| *c as char)
        .collect()
}

#[derive(Debug, Serialize, Deserialize, Clone)]
#[serde(rename_all = "camelCase")]
pub struct IndexResponse {
    pub name: String,
    pub uid: String,
    created_at: DateTime<Utc>,
    updated_at: DateTime<Utc>,
    pub primary_key: Option<String>,
}

pub fn list_indexes_sync(data: &web::Data<Data>, reader: &MainReader) -> Result<Vec<IndexResponse>, ResponseError> {
>>>>>>> f313de98
    let mut indexes = Vec::new();

    for index_uid in data.db.load().indexes_uids() {
        let index = data.db.load().open_index(&index_uid);

        match index {
            Some(index) => {
                let name = index.main.name(reader)?.ok_or(Error::internal(
                        "Impossible to get the name of an index",
                ))?;
                let created_at = index
                    .main
                    .created_at(reader)?
                    .ok_or(Error::internal(
                            "Impossible to get the create date of an index",
                    ))?;
                let updated_at = index
                    .main
                    .updated_at(reader)?
                    .ok_or(Error::internal(
                            "Impossible to get the last update date of an index",
                    ))?;

                let primary_key = match index.main.schema(reader) {
                    Ok(Some(schema)) => match schema.primary_key() {
                        Some(primary_key) => Some(primary_key.to_owned()),
                        None => None,
                    },
                    _ => None,
                };

                let index_response = IndexResponse {
                    name,
                    uid: index_uid,
                    created_at,
                    updated_at,
                    primary_key,
                };
                indexes.push(index_response);
            }
            None => error!(
                "Index {} is referenced in the indexes list but cannot be found",
                index_uid
            ),
        }
    }

    Ok(indexes)
}

#[get("/indexes", wrap = "Authentication::Private")]
async fn list_indexes(data: web::Data<Data>) -> Result<HttpResponse, ResponseError> {
    let reader = data.db.main_read_txn()?;
    let indexes = list_indexes_sync(&data, &reader)?;

    Ok(HttpResponse::Ok().json(indexes))
}

#[get("/indexes/{index_uid}", wrap = "Authentication::Private")]
async fn get_index(
    data: web::Data<Data>,
    index_uid: web::Path<String>,
) -> Result<HttpResponse, ResponseError> {
    let index = data
        .db
        .load()
        .open_index(&index_uid.as_ref())
        .ok_or(Error::index_not_found(&index_uid.as_ref()))?;

    let reader = data.db.load().main_read_txn()?;
    let name = index.main.name(&reader)?.ok_or(Error::internal(
            "Impossible to get the name of an index",
    ))?;
    let created_at = index
        .main
        .created_at(&reader)?
        .ok_or(Error::internal(
                "Impossible to get the create date of an index",
        ))?;
    let updated_at = index
        .main
        .updated_at(&reader)?
        .ok_or(Error::internal(
                "Impossible to get the last update date of an index",
        ))?;

    let primary_key = match index.main.schema(&reader) {
        Ok(Some(schema)) => match schema.primary_key() {
            Some(primary_key) => Some(primary_key.to_owned()),
            None => None,
        },
        _ => None,
    };
    let index_response = IndexResponse {
        name,
        uid: index_uid.clone(),
        created_at,
        updated_at,
        primary_key,
    };

    Ok(HttpResponse::Ok().json(index_response))
}

<<<<<<< HEAD
=======
#[derive(Debug, Deserialize)]
#[serde(rename_all = "camelCase", deny_unknown_fields)]
struct IndexCreateRequest {
    name: Option<String>,
    uid: Option<String>,
    primary_key: Option<String>,
}


pub fn create_index_sync(
    database: &std::sync::Arc<Database>,
    uid: String,
    name: String,
    primary_key: Option<String>,
) -> Result<IndexResponse, Error> {

    let created_index = database
        .create_index(&uid)
        .map_err(|e| match e {
            meilisearch_core::Error::IndexAlreadyExists => Error::IndexAlreadyExists(uid.clone()),
            _ => Error::create_index(e)
    })?;

    let index_response = database.main_write::<_, _, Error>(|mut write_txn| {
        created_index.main.put_name(&mut write_txn, &name)?;

        let created_at = created_index
            .main
            .created_at(&write_txn)?
            .ok_or(Error::internal("Impossible to read created at"))?;
    
        let updated_at = created_index
            .main
            .updated_at(&write_txn)?
            .ok_or(Error::internal("Impossible to read updated at"))?;
    
        if let Some(id) = primary_key.clone() {
            if let Some(mut schema) = created_index.main.schema(&write_txn)? {
                schema
                    .set_primary_key(&id)
                    .map_err(Error::bad_request)?;
                created_index.main.put_schema(&mut write_txn, &schema)?;
            }
        }
        let index_response = IndexResponse {
            name,
            uid,
            created_at,
            updated_at,
            primary_key,
        };
        Ok(index_response)
    })?;

    Ok(index_response)
}

>>>>>>> f313de98
#[post("/indexes", wrap = "Authentication::Private")]
async fn create_index(
    data: web::Data<Data>,
    body: web::Json<IndexCreateRequest>,
) -> Result<HttpResponse, ResponseError> {
<<<<<<< HEAD
    let response = data.create_index(&body.into_inner())?;
    Ok(HttpResponse::Created().json(response))
=======
    if let (None, None) = (body.name.clone(), body.uid.clone()) {
        return Err(Error::bad_request(
            "Index creation must have an uid",
        ).into());
    }

    let uid = match &body.uid {
        Some(uid) => {
            if uid
                .chars()
                .all(|x| x.is_ascii_alphanumeric() || x == '-' || x == '_')
            {
                uid.to_owned()
            } else {
                return Err(Error::InvalidIndexUid.into());
            }
        }
        None => loop {
            let uid = generate_uid();
            if data.db.open_index(&uid).is_none() {
                break uid;
            }
        },
    };

    let name = body.name.as_ref().unwrap_or(&uid).to_string();

    let index_response = create_index_sync(&data.db, uid, name, body.primary_key.clone())?;

    Ok(HttpResponse::Created().json(index_response))
>>>>>>> f313de98
}

#[post("/indexes", wrap = "Authentication::Private")]
async fn create_index_raft(
    raft: web::Data<Arc<Raft>>,
    body: web::Json<IndexCreateRequest>,
) -> Result<HttpResponse, ResponseError> {
    let message = Message::CreateIndex(body.into_inner());
    let response = raft
        .propose(message)
        .await
        .map_err(|e| Error::RaftError(e.to_string()))?;

    Ok(HttpResponse::Accepted().json(response))
}

#[put("/indexes/{index_uid}", wrap = "Authentication::Private")]
async fn update_index(
    data: web::Data<Data>,
    index_uid: web::Path<String>,
    body: web::Json<IndexCreateRequest>,
) -> Result<HttpResponse, ResponseError> {
    let response = data.update_index(index_uid.as_ref(), body.into_inner())?;
    Ok(HttpResponse::Ok().json(response))
}

#[put("/indexes/{index_uid}", wrap = "Authentication::Private")]
async fn update_index_raft(
    raft: web::Data<Arc<Raft>>,
    index_uid: web::Path<String>,
    body: web::Json<IndexCreateRequest>,
) -> Result<HttpResponse, ResponseError> {
    let message = Message::UpdateIndex {
        index_uid: index_uid.into_inner(),
        update: body.into_inner(),
    };
    let response = raft
        .propose(message)
        .await
        .map_err(|e| Error::RaftError(e.to_string()))?;

    Ok(HttpResponse::Accepted().json(response))
}

#[delete("/indexes/{index_uid}", wrap = "Authentication::Private")]
async fn delete_index(
    data: web::Data<Data>,
    index_uid: web::Path<String>,
) -> Result<HttpResponse, ResponseError> {
    data.delete_index(index_uid.as_ref())?;
    Ok(HttpResponse::NoContent().finish())
}

#[delete("/indexes/{index_uid}", wrap = "Authentication::Private")]
async fn delete_index_raft(
    raft: web::Data<Arc<Raft>>,
    index_uid: web::Path<String>,
) -> Result<HttpResponse, ResponseError> {
    let message = Message::DeleteIndex(index_uid.into_inner());
    let response = raft
        .propose(message)
        .await
        .map_err(|e| Error::RaftError(e.to_string()))?;

    Ok(HttpResponse::Accepted().json(response))
}

#[derive(Deserialize)]
struct UpdateParam {
    index_uid: String,
    update_id: u64,
}

#[get(
    "/indexes/{index_uid}/updates/{update_id}",
    wrap = "Authentication::Private"
)]
async fn get_update_status(
    data: web::Data<Data>,
    path: web::Path<UpdateParam>,
) -> Result<HttpResponse, ResponseError> {
    let index = data
        .db
        .load()
        .open_index(path.index_uid.as_str())
        .ok_or(Error::index_not_found(path.index_uid.as_str()))?;

    let reader = data.db.load().update_read_txn()?;

    let status = index.update_status(&reader, path.update_id)?;

    match status {
        Some(status) => Ok(HttpResponse::Ok().json(status)),
        None => Err(Error::NotFound(format!(
            "Update {}",
            path.update_id
        )).into()),
    }
}
pub fn get_all_updates_status_sync(
    data: &web::Data<Data>,
    reader: &UpdateReader,
    index_uid: &str,
) -> Result<Vec<UpdateStatus>, Error> {
    let index = data
        .db
        .open_index(index_uid)
        .ok_or(Error::index_not_found(index_uid))?;

    Ok(index.all_updates_status(reader)?)
}

#[get("/indexes/{index_uid}/updates", wrap = "Authentication::Private")]
async fn get_all_updates_status(
    data: web::Data<Data>,
    index_uid: web::Path<String>,
) -> Result<HttpResponse, ResponseError> {
<<<<<<< HEAD
    let index = data
        .db
        .load()
        .open_index(&index_uid.as_ref())
        .ok_or(Error::index_not_found(&index_uid.as_ref()))?;
=======
>>>>>>> f313de98

    let reader = data.db.load().update_read_txn()?;

    let response = get_all_updates_status_sync(&data, &reader, &path.index_uid)?;

    Ok(HttpResponse::Ok().json(response))
}<|MERGE_RESOLUTION|>--- conflicted
+++ resolved
@@ -1,30 +1,14 @@
-<<<<<<< HEAD
 use std::sync::Arc;
 
-use actix_web::{web, HttpResponse};
-use actix_web_macros::{delete, get, post, put};
-use log::error;
+use actix_web::{web, HttpResponse, delete, get, post, put};
 use serde::Deserialize;
 
 use crate::data::{Data, IndexCreateRequest, IndexResponse};
 use crate::error::{Error, ResponseError};
 use crate::helpers::Authentication;
 use crate::raft::{Message, Raft};
-=======
-use actix_web::{delete, get, post, put};
-use actix_web::{web, HttpResponse};
-use chrono::{DateTime, Utc};
-use log::error;
-use meilisearch_core::{Database, MainReader, UpdateReader};
-use meilisearch_core::update::UpdateStatus;
-use rand::seq::SliceRandom;
-use serde::{Deserialize, Serialize};
-
-use crate::Data;
-use crate::error::{Error, ResponseError};
-use crate::helpers::Authentication;
-use crate::routes::IndexParam;
->>>>>>> f313de98
+use crate::data::IndexParam;
+
 
 pub fn services(cfg: &mut web::ServiceConfig) {
     cfg.service(list_indexes)
@@ -36,7 +20,6 @@
         .service(get_all_updates_status);
 }
 
-<<<<<<< HEAD
 pub fn services_raft(cfg: &mut web::ServiceConfig) {
     cfg.service(list_indexes)
         .service(get_index)
@@ -50,82 +33,7 @@
 #[get("/indexes", wrap = "Authentication::Private")]
 async fn list_indexes(data: web::Data<Data>) -> Result<HttpResponse, ResponseError> {
     let reader = data.db.load().main_read_txn()?;
-=======
-fn generate_uid() -> String {
-    let mut rng = rand::thread_rng();
-    let sample = b"abcdefghijklmnopqrstuvwxyz0123456789";
-    sample
-        .choose_multiple(&mut rng, 8)
-        .map(|c| *c as char)
-        .collect()
-}
-
-#[derive(Debug, Serialize, Deserialize, Clone)]
-#[serde(rename_all = "camelCase")]
-pub struct IndexResponse {
-    pub name: String,
-    pub uid: String,
-    created_at: DateTime<Utc>,
-    updated_at: DateTime<Utc>,
-    pub primary_key: Option<String>,
-}
-
-pub fn list_indexes_sync(data: &web::Data<Data>, reader: &MainReader) -> Result<Vec<IndexResponse>, ResponseError> {
->>>>>>> f313de98
-    let mut indexes = Vec::new();
-
-    for index_uid in data.db.load().indexes_uids() {
-        let index = data.db.load().open_index(&index_uid);
-
-        match index {
-            Some(index) => {
-                let name = index.main.name(reader)?.ok_or(Error::internal(
-                        "Impossible to get the name of an index",
-                ))?;
-                let created_at = index
-                    .main
-                    .created_at(reader)?
-                    .ok_or(Error::internal(
-                            "Impossible to get the create date of an index",
-                    ))?;
-                let updated_at = index
-                    .main
-                    .updated_at(reader)?
-                    .ok_or(Error::internal(
-                            "Impossible to get the last update date of an index",
-                    ))?;
-
-                let primary_key = match index.main.schema(reader) {
-                    Ok(Some(schema)) => match schema.primary_key() {
-                        Some(primary_key) => Some(primary_key.to_owned()),
-                        None => None,
-                    },
-                    _ => None,
-                };
-
-                let index_response = IndexResponse {
-                    name,
-                    uid: index_uid,
-                    created_at,
-                    updated_at,
-                    primary_key,
-                };
-                indexes.push(index_response);
-            }
-            None => error!(
-                "Index {} is referenced in the indexes list but cannot be found",
-                index_uid
-            ),
-        }
-    }
-
-    Ok(indexes)
-}
-
-#[get("/indexes", wrap = "Authentication::Private")]
-async fn list_indexes(data: web::Data<Data>) -> Result<HttpResponse, ResponseError> {
-    let reader = data.db.main_read_txn()?;
-    let indexes = list_indexes_sync(&data, &reader)?;
+    let indexes = data.list_indexes_sync(&reader)?;
 
     Ok(HttpResponse::Ok().json(indexes))
 }
@@ -176,106 +84,13 @@
     Ok(HttpResponse::Ok().json(index_response))
 }
 
-<<<<<<< HEAD
-=======
-#[derive(Debug, Deserialize)]
-#[serde(rename_all = "camelCase", deny_unknown_fields)]
-struct IndexCreateRequest {
-    name: Option<String>,
-    uid: Option<String>,
-    primary_key: Option<String>,
-}
-
-
-pub fn create_index_sync(
-    database: &std::sync::Arc<Database>,
-    uid: String,
-    name: String,
-    primary_key: Option<String>,
-) -> Result<IndexResponse, Error> {
-
-    let created_index = database
-        .create_index(&uid)
-        .map_err(|e| match e {
-            meilisearch_core::Error::IndexAlreadyExists => Error::IndexAlreadyExists(uid.clone()),
-            _ => Error::create_index(e)
-    })?;
-
-    let index_response = database.main_write::<_, _, Error>(|mut write_txn| {
-        created_index.main.put_name(&mut write_txn, &name)?;
-
-        let created_at = created_index
-            .main
-            .created_at(&write_txn)?
-            .ok_or(Error::internal("Impossible to read created at"))?;
-    
-        let updated_at = created_index
-            .main
-            .updated_at(&write_txn)?
-            .ok_or(Error::internal("Impossible to read updated at"))?;
-    
-        if let Some(id) = primary_key.clone() {
-            if let Some(mut schema) = created_index.main.schema(&write_txn)? {
-                schema
-                    .set_primary_key(&id)
-                    .map_err(Error::bad_request)?;
-                created_index.main.put_schema(&mut write_txn, &schema)?;
-            }
-        }
-        let index_response = IndexResponse {
-            name,
-            uid,
-            created_at,
-            updated_at,
-            primary_key,
-        };
-        Ok(index_response)
-    })?;
-
-    Ok(index_response)
-}
-
->>>>>>> f313de98
 #[post("/indexes", wrap = "Authentication::Private")]
 async fn create_index(
     data: web::Data<Data>,
     body: web::Json<IndexCreateRequest>,
 ) -> Result<HttpResponse, ResponseError> {
-<<<<<<< HEAD
     let response = data.create_index(&body.into_inner())?;
     Ok(HttpResponse::Created().json(response))
-=======
-    if let (None, None) = (body.name.clone(), body.uid.clone()) {
-        return Err(Error::bad_request(
-            "Index creation must have an uid",
-        ).into());
-    }
-
-    let uid = match &body.uid {
-        Some(uid) => {
-            if uid
-                .chars()
-                .all(|x| x.is_ascii_alphanumeric() || x == '-' || x == '_')
-            {
-                uid.to_owned()
-            } else {
-                return Err(Error::InvalidIndexUid.into());
-            }
-        }
-        None => loop {
-            let uid = generate_uid();
-            if data.db.open_index(&uid).is_none() {
-                break uid;
-            }
-        },
-    };
-
-    let name = body.name.as_ref().unwrap_or(&uid).to_string();
-
-    let index_response = create_index_sync(&data.db, uid, name, body.primary_key.clone())?;
-
-    Ok(HttpResponse::Created().json(index_response))
->>>>>>> f313de98
 }
 
 #[post("/indexes", wrap = "Authentication::Private")]
@@ -375,36 +190,13 @@
         )).into()),
     }
 }
-pub fn get_all_updates_status_sync(
-    data: &web::Data<Data>,
-    reader: &UpdateReader,
-    index_uid: &str,
-) -> Result<Vec<UpdateStatus>, Error> {
-    let index = data
-        .db
-        .open_index(index_uid)
-        .ok_or(Error::index_not_found(index_uid))?;
-
-    Ok(index.all_updates_status(reader)?)
-}
 
 #[get("/indexes/{index_uid}/updates", wrap = "Authentication::Private")]
 async fn get_all_updates_status(
     data: web::Data<Data>,
-    index_uid: web::Path<String>,
-) -> Result<HttpResponse, ResponseError> {
-<<<<<<< HEAD
-    let index = data
-        .db
-        .load()
-        .open_index(&index_uid.as_ref())
-        .ok_or(Error::index_not_found(&index_uid.as_ref()))?;
-=======
->>>>>>> f313de98
-
+    path: web::Path<IndexParam>,
+) -> Result<HttpResponse, ResponseError> {
     let reader = data.db.load().update_read_txn()?;
-
-    let response = get_all_updates_status_sync(&data, &reader, &path.index_uid)?;
-
+    let response = data.get_all_updates_status_sync(&reader, &path.index_uid)?;
     Ok(HttpResponse::Ok().json(response))
 }