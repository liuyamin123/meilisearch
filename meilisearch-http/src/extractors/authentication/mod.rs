--- conflicted
+++ resolved
@@ -125,13 +125,10 @@
     use std::str::FromStr;
 
     use jsonwebtoken::{decode, Algorithm, DecodingKey, Validation};
-<<<<<<< HEAD
+    use meilisearch_auth::{AuthController, AuthFilter, SearchRules};
     use meilisearch_types::StarIndexType;
-=======
-    use meilisearch_auth::{AuthController, AuthFilter, SearchRules};
     // reexport actions in policies in order to be used in routes configuration.
     pub use meilisearch_types::keys::{actions, Action};
->>>>>>> dd1011ba
     use serde::{Deserialize, Serialize};
     use time::OffsetDateTime;
     use uuid::Uuid;
